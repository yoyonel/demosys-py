from typing import List, Tuple

from demosys import context
from demosys.opengl import DepthTexture, Texture2D


<<<<<<< HEAD
class WindowFBO:
    window = None

    @classmethod
    def use(cls):
        """Sets the viewport back to the buffer size of the screen/window"""
        cls.window.use()
        cls.window.viewport()

    @classmethod
    def release(cls):
        """Dummy release method"""
        pass

    @classmethod
    def clear(cls):
        """Dummy clear method"""
        cls.window.clear()

    @property
    @classmethod
    def mglo(cls):
        """Internal ModernGL fbo"""
        return cls.window.mgl_fbo()


=======
>>>>>>> fa87d731
class FBO:
    """
    A framebuffer object is a collection of buffers that can be used as the destination for rendering.
    The buffers for framebuffer objects reference images from either textures.

    A typical FBO has one or multiple color layers and a depth. Shaders can write to these buffers
    when activated.
    """
    _stack = []

    def __init__(self):
        self._window = context.window()
        self.color_buffers = []
        self.depth_buffer = None
        self.fbo = None
        self.default_framebuffer = False

    @staticmethod
    def create_from_textures(color_buffers: List[Texture2D], depth_buffer: DepthTexture = None) -> 'FBO':
        """
        Create FBO from existing textures

        :param color_buffers: List of textures
        :param depth_buffer: Depth texture

        :return: A new :py:class:`FBO`
        """
        instance = FBO()
        instance.color_buffers = color_buffers
        instance.depth_buffer = depth_buffer

        instance.fbo = context.ctx().framebuffer(
            color_attachments=[b.mglo for b in color_buffers],
            depth_attachment=depth_buffer.mglo if depth_buffer is not None else None,
        )

        return instance

    @staticmethod
    def create(size, components=4, depth=False, dtype='f1', layers=1) -> 'FBO':
        """
        Create a single or multi layer FBO

        :param size: (tuple) with and height
        :param components: (tuple) number of components. 1, 2, 3, 4
        :param depth: (bool) Create a depth attachment
        :param dtype: (string) data type per r, g, b, a ...
        :param layers: (int) number of color attachments
        :return: A new :py:class:`FBO`
        """
        instance = FBO()

        # Add N layers of color attachments
        for _ in range(layers):
            tex = Texture2D.create(size, components, dtype=dtype)
            instance.color_buffers.append(tex)

        # Set depth attachment is specified
        if depth:
            instance.depth_buffer = DepthTexture(size)

        instance.fbo = context.ctx().framebuffer(
            color_attachments=[b.mglo for b in instance.color_buffers],
            depth_attachment=instance.depth_buffer.mglo if instance.depth_buffer is not None else None
        )

        return instance

    def read(self, viewport=None, components=3, attachment=0, alignment=1, dtype='f1') -> bytes:
        """
        Read the content of the framebuffer.

        :param viewport: (tuple) The viewport
        :param components: The number of components to read.
        :param attachment: The color attachment
        :param alignment: The byte alignment of the pixels
        :param dtype: (str) dtype
        """
        return self.fbo.read(
            viewport=viewport,
            components=components,
            attachment=attachment,
            alignment=alignment,
            dtype=dtype,
        )

    def read_into(self, buffer, viewport=None, components=3,
                  attachment=0, alignment=1, dtype='f1', write_offset=0):
        """
        Read the content of the framebuffer into a buffer.

        :param buffer: (bytearray) The buffer that will receive the pixels.
        :param viewport: (tuple) The viewport.
        :param components: (int) The number of components to read.
        :param attachment: (int) The color attachment.
        :param alignment: (int) The byte alignment of the pixels.
        :param dtype: (str) Data type.
        :param write_offset: (int) The write offset.
        """
        return self.fbo.read_into(
            buffer,
            viewport=viewport,
            components=components,
            attachment=attachment,
            alignment=alignment,
            dtype=dtype,
            write_offset=write_offset
        )

    def __enter__(self):
        """
        Entering context manager.
        This will bind the FBO and return itself.
        """
        self.use()
        return self

    def __exit__(self, exc_type, exc_val, exc_tb):
        """
        Exit context manager.
        This will release the FBO.
        """
        self.release()

    def use(self, stack=True):
        """
        Bind FBO adding it to the stack.
        Optionally a context manager can be used:

        optonally a context manager can be used::

            with fbo:
                # draw stuff

        :param stack: (bool) If the bind should push the current FBO on the stack.
        """
        self.fbo.use()

        if not stack:
            return

        if not self.default_framebuffer:
            FBO._stack.append(self)

        if len(FBO._stack) > 8:
            raise FBOError("FBO stack overflow. You probably forgot to release a bind somewhere.")

    def release(self, stack=True):
        """
        Bind FBO popping it from the stack

        :param stack: (bool) If the bind should be popped form the FBO stack.
        """
        if self.default_framebuffer:
            return

        if not stack:
            self._window.fbo.use()
            return

        # Are we trying to release an FBO that is not bound?
        if not FBO._stack:
            raise FBOError("FBO stack is already empty. You are probably releasing a FBO twice or forgot to bind.")

        fbo_out = FBO._stack.pop()

        # Make sure we released this FBO and not some other random one
        if fbo_out != self:
            raise FBOError("Incorrect FBO release order")

        # Find the parent fbo
        if FBO._stack:
            parent = FBO._stack[-1]
        else:
            parent = self._window.fbo

        # Bind the parent FBO
        if parent:
            parent.use()

    def clear(self, red=0.0, green=0.0, blue=0.0, alpha=0.0, depth=1.0):
        """
        Clears all FBO layers including depth
        """
        self.use()
        self.fbo.clear(red=red, green=green, blue=blue, alpha=alpha, depth=depth)
        self.release()

    def draw_color_layer(self, layer=0, pos=(0.0, 0.0), scale=(1.0, 1.0)):
        """
        Draw a color layer in the FBO.

        :param layer: Layer ID
        :param pos: (tuple) offset x, y
        :param scale: (tuple) scale x, y
        """
        self.color_buffers[layer].draw(pos=pos, scale=scale)

    def draw_depth(self, near, far, pos=(0.0, 0.0), scale=(1.0, 1.0)):
        """
        Draw a depth buffer in the FBO.

        :param near: projection near.
        :param far: projection far.
        :param pos: (tuple) offset x, y
        :param scale: (tuple) scale x, y
        """
        self.depth_buffer.draw(near, far, pos=pos, scale=scale)

    def __repr__(self):
        return "<FBO {} color_attachments={} depth_attachement={}".format(
            self.fbo,
            self.color_buffers,
            self.depth_buffer,
        )

    @property
    def size(self):
        """
        (w, h) tuple representing the size in pixels
        """
        return self.fbo.size

    @property
    def samples(self) -> int:
        """
        int: The samples of the framebuffer.
        """
        return self.fbo.samples

    @property
    def viewport(self) -> Tuple[int, int, int, int]:
        """
        tuple: The viewport of the framebuffer.
        """
        return self.mglo.viewport

    @viewport.setter
    def viewport(self, value):
        self.fbo.viewport = tuple(value)

    @property
    def color_mask(self) -> Tuple[bool, bool, bool, bool]:
        """
        tuple[bool, bool, bool, bool]: The color mask of the framebuffer.
        """
        return self.mglo.color_mask

    @color_mask.setter
    def color_mask(self, value):
        self.fbo.color_mask = value

    @property
    def depth_mask(self) -> bool:
        """
        bool: The depth mask of the framebuffer.
        """
        return self.mglo.depth_mask

    @depth_mask.setter
    def depth_mask(self, value):
        self.fbo.depth_mask = value

    @property
    def mglo(self):
        """Internal ModernGL fbo"""
        return self.fbo


class FBOError(Exception):
    """Generic FBO Error"""
    pass<|MERGE_RESOLUTION|>--- conflicted
+++ resolved
@@ -4,35 +4,6 @@
 from demosys.opengl import DepthTexture, Texture2D
 
 
-<<<<<<< HEAD
-class WindowFBO:
-    window = None
-
-    @classmethod
-    def use(cls):
-        """Sets the viewport back to the buffer size of the screen/window"""
-        cls.window.use()
-        cls.window.viewport()
-
-    @classmethod
-    def release(cls):
-        """Dummy release method"""
-        pass
-
-    @classmethod
-    def clear(cls):
-        """Dummy clear method"""
-        cls.window.clear()
-
-    @property
-    @classmethod
-    def mglo(cls):
-        """Internal ModernGL fbo"""
-        return cls.window.mgl_fbo()
-
-
-=======
->>>>>>> fa87d731
 class FBO:
     """
     A framebuffer object is a collection of buffers that can be used as the destination for rendering.
